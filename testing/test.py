--- conflicted
+++ resolved
@@ -2890,13 +2890,8 @@
         self.assert_config_file_creation(command_line)
 
         expected_config_data = (
-<<<<<<< HEAD
-fr"""Backup folder: D:\Backups
-User folder: C:\Users\Alice
-=======
 fr"""User folder: C:\Users\Alice
 Backup folder: D:\Backups
->>>>>>> 4dfc5358
 Log: {os.devnull}
 """)
         config_data = self.config_path.read_text(encoding="utf8")
@@ -2916,13 +2911,8 @@
 
         # The
         expected_config_data = (
-<<<<<<< HEAD
-f"""Backup folder: /mnt/backups
-User folder: /home/bob
-=======
 f"""User folder: /home/bob
 Backup folder: /mnt/backups
->>>>>>> 4dfc5358
 Log: {os.devnull}
 """)
         config_data = self.config_path.read_text(encoding="utf8")
@@ -2942,13 +2932,8 @@
         self.assert_config_file_creation(command_line)
 
         expected_config_data = (
-<<<<<<< HEAD
-fr"""Backup folder: D:\Backups
-User folder: C:\Users\Alice
-=======
 fr"""User folder: C:\Users\Alice
 Backup folder: D:\Backups
->>>>>>> 4dfc5358
 Filter: C:\Users\Alice\AppData\vintage_backup_config.txt
 Log: {os.devnull}
 """)
@@ -2969,13 +2954,8 @@
         self.assert_config_file_creation(command_line)
 
         expected_config_data = (
-<<<<<<< HEAD
-fr"""Backup folder: /mnt/backups
-User folder: /home/bob
-=======
 fr"""User folder: /home/bob
 Backup folder: /mnt/backups
->>>>>>> 4dfc5358
 Filter: /home/bob/.config/vintage_backup_config.txt
 Log: {os.devnull}
 """)
@@ -3078,13 +3058,8 @@
 
         # Check contents of configuration file
         expected_config_contents = (
-<<<<<<< HEAD
-f"""Backup folder: {self.backup_path}
-User folder: {self.user_path}
-=======
 f"""User folder: {self.user_path}
 Backup folder: {self.backup_path}
->>>>>>> 4dfc5358
 Filter: {self.user_path/'filter.txt'}
 Whole file:
 Log: nul
@@ -3143,13 +3118,8 @@
 
         # Check contents of configuration file
         expected_config_contents = (
-<<<<<<< HEAD
-f"""Backup folder: {self.backup_path}
-User folder: {self.user_path}
-=======
 f"""User folder: {self.user_path}
 Backup folder: {self.backup_path}
->>>>>>> 4dfc5358
 Filter: {self.user_path/'filter.txt'}
 Whole file:
 Log: nul
