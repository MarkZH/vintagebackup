--- conflicted
+++ resolved
@@ -814,17 +814,12 @@
     logger.info("=====================")
 
     for backup in backups_to_move:
-<<<<<<< HEAD
-        create_new_backup(backup, new_backup_location, None, False, False, True)
-=======
         create_new_backup(backup,
                           new_backup_location,
-                          exclude_file=None,
-                          include_file=None,
+                          alter_file=None,
                           examine_whole_file=False,
                           force_copy=False,
                           is_backup_move=True)
->>>>>>> 128ae4d8
 
         dated_backup_path = all_backups(new_backup_location)[-1]
         backup_year_folder = dated_backup_path.parent.parent/backup.parent.name
