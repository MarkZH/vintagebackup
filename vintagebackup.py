--- conflicted
+++ resolved
@@ -325,19 +325,6 @@
     examine_whole_file: Whether to examine file contents to check for changes since the last backup
     action_counter: A counter to track how many files have been linked, copied, or failed for both
     """
-<<<<<<< HEAD
-=======
-    user_file_names = filter_excluded_paths(exclusions,
-                                            current_user_path,
-                                            user_file_names)
-    user_dir_names[:] = filter_excluded_paths(exclusions,
-                                              current_user_path,
-                                              user_dir_names)
-
-    user_file_names, user_symlinks = separate_symlinks(current_user_path, user_file_names)
-    _, user_directory_symlinks = separate_symlinks(current_user_path, user_dir_names)
-
->>>>>>> 45185e14
     relative_path = current_user_path.relative_to(user_data_location)
     new_backup_directory = new_backup_path/relative_path
     os.makedirs(new_backup_directory)
