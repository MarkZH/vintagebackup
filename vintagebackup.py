--- conflicted
+++ resolved
@@ -525,17 +525,13 @@
     """
     check_paths_for_validity(user_data_location, backup_location, filter_file)
 
-<<<<<<< HEAD
     new_backup_path = backup_location/backup_name(timestamp)
-=======
-    new_backup_path = backup_location/backup_name(timestamp, name)
     staging_backup_path = backup_location/"Staging"
     if staging_backup_path.exists():
         raise RuntimeError(f"The folder {staging_backup_path} already exists. This means that "
                            "another backup is already running or this is leftover from a previous "
                            "failed backup. Wait for the other backup to complete or delete the "
                            "folder before retrying the backup.")
->>>>>>> 907c82de
 
     confirm_user_location_is_unchanged(user_data_location, backup_location)
     record_user_location(user_data_location, backup_location)
