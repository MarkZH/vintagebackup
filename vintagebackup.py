"""A backup utility that uses hardlinks to save space when making full backups."""

import os
import shutil
import datetime
import platform
import argparse
import sys
import logging
import filecmp
import stat
import textwrap
import math
import random
import io
from collections import Counter
from collections.abc import Callable, Iterator, Iterable
from pathlib import Path
from typing import Any, cast

backup_date_format = "%Y-%m-%d %H-%M-%S"

logger = logging.getLogger(__name__)
logger.addHandler(logging.FileHandler(os.devnull))
logger.setLevel(logging.INFO)


class CommandLineError(ValueError):
    """An exception class to catch invalid command line parameters."""


class ConcurrencyError(RuntimeError):
    """An exception thrown when another process is using the same backup location."""


class Backup_Lock:
    """
    Lock out other Vintage Backup instances from accessing the same backup location.

    This class should be used as a context manager like so:
    ```
    with Lock_File(backup_path, "backup"):
        # Code that uses backup path
    ```
    """

    def __init__(self, backup_location: Path, operation: str) -> None:
        """Set up the lock."""
        self.lock_file_path = backup_location/"vintagebackup.lock"
        self.pid = str(os.getpid())
        self.operation = operation

    def __enter__(self) -> None:
        """
        Attempt to take possession of the file lock.

        If unsuccessful, a ConcurrencyError is raised.
        """
        while not self.acquire_lock():
            try:
                other_pid, other_operation = self.read_lock_data()
            except FileNotFoundError:
                continue

            raise ConcurrencyError(
                f"Vintage Backup already running {other_operation} on "
                f"{self.lock_file_path.parent} (PID {other_pid})")

    def __exit__(self, *_: object) -> None:
        """Release the file lock."""
        self.lock_file_path.unlink()

    def acquire_lock(self) -> bool:
        """
        Attempt to create the lock file.

        Returns whether locking was successful.
        """
        try:
            self.create_lock()
            return True
        except FileExistsError:
            return False

    def create_lock(self) -> None:
        """Write PID and operation to the lock file."""
        with self.lock_file_path.open("x", encoding="utf8") as lock_file:
            lock_file.write(f"{self.pid}\n")
            lock_file.write(f"{self.operation}\n")

    def read_lock_data(self) -> tuple[str, str]:
        """Get all data from lock file."""
        with self.lock_file_path.open(encoding="utf8") as lock_file:
            pid = lock_file.readline().strip()
            operation = lock_file.readline().strip()
            return (pid, operation)


storage_prefixes = ["", "k", "M", "G", "T", "P", "E", "Z", "Y", "R", "Q"]


def byte_units(size: float) -> str:
    """
    Display a number of bytes with four significant figures with byte units.

    >>> byte_units(12345)
    '12.35 kB'

    >>> byte_units(12)
    '12.00 B'
    """
    prefix_step = 1000
    for index in range(len(storage_prefixes)):
        prefix_size = prefix_step**index
        size_in_units = size/prefix_size
        if size_in_units < prefix_step:
            break

    prefix = storage_prefixes[index]
    decimal_digits = 4 - math.floor(math.log10(size_in_units) + 1)
    return f"{size_in_units:.{decimal_digits}f} {prefix}B"


def all_backups(backup_location: Path) -> list[Path]:
    """Return a sorted list of all backups at the given location."""

    def is_valid_directory(date_folder: Path) -> bool:
        try:
            year = datetime.datetime.strptime(date_folder.parent.name, "%Y").year
            date = datetime.datetime.strptime(date_folder.name, backup_date_format)
            return year == date.year and is_real_directory(date_folder)
        except ValueError:
            return False

    all_backup_list: list[Path] = []
    for year_folder in filter(is_real_directory, backup_location.iterdir()):
        all_backup_list.extend(filter(is_valid_directory, year_folder.iterdir()))

    return sorted(all_backup_list)


def find_previous_backup(backup_location: Path) -> Path | None:
    """Return the most recent backup at the given location."""
    try:
        return all_backups(backup_location)[-1]
    except IndexError:
        return None


def is_real_directory(path: Path) -> bool:
    """Return True if path is a directory and not a symlink."""
    return path.is_dir(follow_symlinks=False)


class Backup_Set:
    """Generate the list of all paths to be backed up after filtering."""

    def __init__(self, user_folder: Path, filter_file: Path | None) -> None:
        """
        Prepare the path generator by parsing the filter file.

        :param user_folder: The folder to be backed up.
        :param filter_file: The path of the filter file that edits the paths to backup.
        """
        self.entries: list[tuple[int, str, Path]] = []
        self.lines_used: set[int] = set()
        self.user_folder = user_folder
        self.filter_file = filter_file

        if not filter_file:
            return

        with filter_file.open(encoding="utf8") as filters:
            logger.info(f"Filtering items according to {filter_file} ...")
            for line_number, line_raw in enumerate(filters, 1):
                line = line_raw.strip()
                if not line:
                    continue
                sign = line[0]

                if sign not in "-+#":
                    raise ValueError(
                        f"Line #{line_number} ({line}): The first symbol "
                        "of each line in the filter file must be -, +, or #.")

                if sign == "#":
                    continue

                pattern = user_folder/line[1:].strip()
                if not pattern.is_relative_to(user_folder):
                    raise ValueError(
                        f"Line #{line_number} ({line}): Filter looks at paths outside user folder.")

                logger.debug(f"Filter added: {line} --> {sign} {pattern}")
                self.entries.append((line_number, sign, pattern))

    def __iter__(self) -> Iterator[tuple[Path, list[str]]]:
        """Create the iterator that yields the paths to backup."""
        for current_directory, _, files in self.user_folder.walk():
            good_files = list(filter(self.passes, (current_directory/file for file in files)))
            if good_files:
                yield (current_directory, [file.name for file in good_files])

        self.log_unused_lines()

    def passes(self, path: Path) -> bool:
        """Determine if a path should be included in the backup according to the filter file."""
        is_included = not path.is_junction()
        for line_number, sign, pattern in self.entries:
            should_include = (sign == "+")
            if is_included == should_include or not path.full_match(pattern):
                continue

            self.lines_used.add(line_number)
            is_included = should_include
            logger.debug(
                "File: %s %s by line %d: %s %s",
                path,
                "included" if is_included else "excluded",
                line_number,
                sign,
                pattern)

        return is_included

    def log_unused_lines(self) -> None:
        """Warn the user if any of the lines in the filter file had no effect on the backup."""
        for line_number, sign, pattern in self.entries:
            if line_number not in self.lines_used:
                logger.info(
                    f"{self.filter_file}: line #{line_number} ({sign} {pattern}) had no effect.")


def get_user_location_record(backup_location: Path) -> Path:
    """Return the file that contains the user directory that is backed up at the given location."""
    return backup_location/"vintagebackup.source.txt"


def record_user_location(user_location: Path, backup_location: Path) -> None:
    """Write the user directory being backed up to a file in the base backup directory."""
    user_folder_record = get_user_location_record(backup_location)
    resolved_user_location = absolute_path(user_location, strict=True)
    logger.debug(f"Writing {resolved_user_location} to {user_folder_record}")
    user_folder_record.write_text(f"{resolved_user_location}\n", encoding="utf8")


def backup_source(backup_location: Path) -> Path:
    """Read the user directory that was backed up to the given backup location."""
    user_folder_record = get_user_location_record(backup_location)
    return absolute_path(user_folder_record.read_text(encoding="utf8").removesuffix("\n"))


def confirm_user_location_is_unchanged(user_data_location: Path, backup_location: Path) -> None:
    """
    Make sure the user directory being backed up is the same as the previous backup run.

    An exception will be thrown when attempting to back up a different user directory to the one
    that was backed up previously. Backing up multiple different directories to the same backup
    location negates the hard linking functionality.
    """
    try:
        recorded_user_folder = backup_source(backup_location)
        if not recorded_user_folder.samefile(user_data_location):
            raise CommandLineError(
                "Previous backup stored a different user folder."
                f" Previously: {absolute_path(recorded_user_folder)};"
                f" Now: {absolute_path(user_data_location)}")
    except FileNotFoundError:
        # This is probably the first backup, hence no user folder record.
        pass


def shallow_stats(stats: os.stat_result) -> tuple[int, int, int]:
    """
    Return simple file information for quicker checks for file changes since the last bacukp.

    When not inspecting file contents, only look at the file size, type, and modification time--in
    that order.

    :param stats: File information retrieved from a DirEntry.stat() call.
    """
    return (stats.st_size, stat.S_IFMT(stats.st_mode), stats.st_mtime_ns)


def random_filter(probability: float) -> Callable[[Any], bool]:
    """Create a filter that chooses items with the given probability."""

    def actual_random_filter(_: Any) -> bool:
        return random.random() < probability

    return actual_random_filter


def compare_to_backup(
        user_directory: Path,
        backup_directory: Path | None,
        file_names: list[str],
        *,
        examine_whole_file: bool,
        copy_probability: float) -> tuple[list[str], list[str]]:
    """
    Sort a list of files according to whether they will be hard-linked or copied.

    :param user_directory: The subfolder of the user's data currently being walked through
    :param backup_directory: The backup folder that corresponds with the user_directory
    :param file_names: A list of files in the user directory.
    :param examine_whole_file: Whether the contents of the file should be examined, or just file
    attributes.
    :param copy_probability: Instead of hard-linking a file that hasn't changed since the last
    backup, copy it anyway with a given probability.

    The file names will be sorted into two lists and returned in this order: (1) matching files
    that will be hard-linked, (2) files that will be copied due to being new, changed, unreadable,
    or randomly chosen for copying. Symbolic links will be put in the second list for copying.
    """
    if not backup_directory:
        return [], file_names

    file_names, links = separate_links(user_directory, file_names)
    comparison_function = deep_comparison if examine_whole_file else shallow_comparison
    matches, mismatches, errors = comparison_function(user_directory, backup_directory, file_names)
    move_to_errors, matches = separate(matches, random_filter(copy_probability))
    errors.extend(move_to_errors)
    errors.extend(links)

    return matches, mismatches + errors


def deep_comparison(
        user_directory: Path,
        backup_directory: Path,
        file_names: list[str]) -> tuple[list[str], list[str], list[str]]:
    """Inspect file contents to determine if files match the most recent backup."""
    return filecmp.cmpfiles(user_directory, backup_directory, file_names, shallow=False)


def shallow_comparison(
        user_directory: Path,
        backup_directory: Path,
        file_names: list[str]) -> tuple[list[str], list[str], list[str]]:
    """Decide which files match the previous backup based on quick stat information."""

    def scan_directory(directory: Path) -> dict[str, os.stat_result]:
        with os.scandir(directory) as scan:
            return {entry.name: entry.stat() for entry in scan}

    try:
        backup_files = scan_directory(backup_directory)
    except OSError:
        return [], [], file_names

    matches: list[str] = []
    mismatches: list[str] = []
    errors: list[str] = []
    user_files = scan_directory(user_directory)
    for file_name in file_names:
        try:
            user_file_stats = shallow_stats(user_files[file_name])
            backup_file_stats = shallow_stats(backup_files[file_name])
            file_set = matches if user_file_stats == backup_file_stats else mismatches
            file_set.append(file_name)
        except Exception:
            errors.append(file_name)

    return matches, mismatches, errors


def create_hard_link(previous_backup: Path, new_backup: Path) -> bool:
    """
    Create a hard link between unchanged backup files.

    Return True if successful, False if linking failed.
    """
    try:
        new_backup.hardlink_to(previous_backup)
        return True
    except Exception as error:
        logger.debug(f"Could not create hard link due to error: {error}")
        logger.debug(f"Previous backed up file: {previous_backup}")
        logger.debug(f"Attempted link         : {new_backup}")
        return False


def separate_links(directory: Path, path_names: list[str]) -> tuple[list[str], list[str]]:
    """
    Separate regular files and folders from symlinks.

    Directories within the given directory are not traversed.

    :param directory: The directory containing all the files.
    :param path_names: A list of names in the directory.

    :returns Two lists: the first a list of regular files, the second a list of symlinks.
    """

    def is_not_link(name: str) -> bool:
        return not (directory/name).is_symlink()

    return separate(path_names, is_not_link)


def separate[T](items: Iterable[T], predicate: Callable[[T], bool]) -> tuple[list[T], list[T]]:
    """
    Separate a sequence of items into two lists according to a predicate.

    :param items: A sequence of items to be separated.
    :param predicate: A function returning True or False for each item.
    :returns: Two lists. The first list are items where the predicate is True, the second where the
    predicate is False.
    """
    true_items: list[T] = []
    false_items: list[T] = []
    for item in items:
        destination = true_items if predicate(item) else false_items
        destination.append(item)
    return true_items, false_items


def backup_directory(
        user_data_location: Path,
        new_backup_path: Path,
        last_backup_path: Path | None,
        current_user_path: Path,
        user_file_names: list[str],
        action_counter: Counter[str],
        *,
        examine_whole_file: bool,
        copy_probability: float) -> None:
    """
    Backup the files in a subfolder in the user's directory.

    :param user_data_location: The base directory that is being backed up
    :param new_backup_path: The base directory of the new dated backup
    :param last_backup_path: The base directory of the previous dated backup
    :param current_user_path: The user directory currently being walked through
    :param user_file_names: The names of files contained in the current_user_path
    :param examine_whole_file: Whether to examine file contents to check for changes since the last
    backup
    :param copy_probability: Probability of copying a file when it would normally be hard-linked
    :param action_counter: A counter to track how many files have been linked, copied, or failed for
    both
    """
    relative_path = current_user_path.relative_to(user_data_location)
    new_backup_directory = new_backup_path/relative_path
    new_backup_directory.mkdir(parents=True)
    previous_backup_directory = last_backup_path/relative_path if last_backup_path else None
    files_to_link, files_to_copy = compare_to_backup(
        current_user_path,
        previous_backup_directory,
        user_file_names,
        examine_whole_file=examine_whole_file,
        copy_probability=copy_probability)

    for file_name in files_to_link:
        previous_backup = cast(Path, previous_backup_directory)/file_name
        new_backup = new_backup_directory/file_name

        if create_hard_link(previous_backup, new_backup):
            action_counter["linked files"] += 1
            logger.debug(f"Linked {previous_backup} to {new_backup}")
        else:
            files_to_copy.append(file_name)

    for file_name in files_to_copy:
        new_backup_file = new_backup_directory/file_name
        user_file = current_user_path/file_name
        try:
            shutil.copy2(user_file, new_backup_file, follow_symlinks=False)
            action_counter["copied files"] += 1
            logger.debug(f"Copied {user_file} to {new_backup_file}")
        except Exception as error:
            logger.warning(f"Could not copy {user_file} ({error})")
            action_counter["failed copies"] += 1


def backup_name(backup_datetime: datetime.datetime | str | None) -> Path:
    """Create the name and relative path for the new dated backup."""
    now = (
        datetime.datetime.strptime(backup_datetime, backup_date_format)
        if isinstance(backup_datetime, str)
        else (backup_datetime or datetime.datetime.now()))
    return Path(str(now.year))/now.strftime(backup_date_format)


def create_new_backup(
        user_data_location: Path,
        backup_location: Path,
        *,
        filter_file: Path | None,
        examine_whole_file: bool,
        force_copy: bool,
        copy_probability: float,
        timestamp: datetime.datetime | str | None,
        is_backup_move: bool = False) -> None:
    """
    Create a new dated backup.

    :param user_data_location: The folder containing the data to be backed up
    :param backup_location: The base directory of the backup destination. This directory should
    already exist.
    :param filter_file: A file containg a list of path glob patterns to exclude/include from the
    backup
    :param examine_whole_file: Whether to examine file contents to check for changes since the last
    backup
    :param force_copy: Whether to always copy files, regardless of whether a previous backup exists.
    :param max_average_hard_links: How many times on average a file will be hardlinked before being
    copied.
    :param timestamp: Manually set timestamp of new backup. Used for debugging.
    :param is_backup_move: Used to customize log messages when moving a backup to a new location.
    """
    check_paths_for_validity(user_data_location, backup_location, filter_file)

    new_backup_path = backup_location/backup_name(timestamp)
    staging_backup_path = backup_staging_folder(backup_location)
    if staging_backup_path.exists():
        logger.info("There is a staging folder leftover from previous incomplete backup.")
        logger.info(f"Deleting {staging_backup_path} ...")
        delete_directory_tree(staging_backup_path)

    confirm_user_location_is_unchanged(user_data_location, backup_location)
    record_user_location(user_data_location, backup_location)

    if is_backup_move:
        logger.info(f"Original backup  : {user_data_location}")
        logger.info(f"Temporary backup : {new_backup_path}")
    else:
        logger.info(f"User's data      : {user_data_location}")
        logger.info(f"Backup location  : {new_backup_path}")
    logger.info(f"Staging area     : {staging_backup_path}")

    last_backup_path = None if force_copy else find_previous_backup(backup_location)
    if last_backup_path:
        logger.info(f"Previous backup  : {last_backup_path}")
    elif force_copy:
        logger.info("Copying everything.")
    else:
        logger.info("No previous backups. Copying everything.")

    logger.info("")
    logger.info(f"Reading file contents = {examine_whole_file}")

    action_counter: Counter[str] = Counter()
    paths_to_backup = Backup_Set(user_data_location, filter_file)
    logger.info("Running backup ...")
    for current_user_path, user_file_names in paths_to_backup:
        backup_directory(
            user_data_location,
            staging_backup_path,
            last_backup_path,
            current_user_path,
            user_file_names,
            action_counter,
            examine_whole_file=examine_whole_file,
            copy_probability=copy_probability)

    if staging_backup_path.is_dir():
        new_backup_path.parent.mkdir(parents=True, exist_ok=True)
        staging_backup_path.rename(new_backup_path)

    report_backup_file_counts(action_counter)


def backup_staging_folder(backup_location: Path) -> Path:
    """Get the name of the staging folder for new backups."""
    return backup_location/"Staging"


def report_backup_file_counts(action_counter: Counter[str]) -> None:
    """Log the number of files that were backed up, hardlinked, copied, and failed to copy."""
    logger.info("")
    total_files = sum(
        count for action, count in action_counter.items() if not action.startswith("failed"))
    action_counter["Backed up files"] = total_files
    name_column_size = max(map(len, action_counter))
    count_column_size = len(str(max(action_counter.values())))
    for action, count in action_counter.items():
        logger.info(f"{action.capitalize():<{name_column_size}} : {count:>{count_column_size}}")

    if total_files == 0:
        logger.warning("No files were backed up!")


def check_paths_for_validity(
        user_data_location: Path,
        backup_location: Path,
        filter_file: Path | None) -> None:
    """Check the given paths for validity and raise an exception for improper inputs."""
    if not user_data_location.is_dir():
        raise CommandLineError(f"The user folder path is not a folder: {user_data_location}")

    if backup_location.exists() and not backup_location.is_dir():
        raise CommandLineError("Backup location exists but is not a folder.")

    if backup_location.is_relative_to(user_data_location):
        raise CommandLineError(
            "Backup destination cannot be inside user's folder:"
            f" User data: {user_data_location}"
            f"; Backup location: {backup_location}")

    if filter_file and not filter_file.is_file():
        raise CommandLineError(f"Filter file not found: {filter_file}")


def setup_log_file(logger: logging.Logger, log_file_path: str) -> None:
    """Set up logging to write to a file."""
    if log_file_path != os.devnull:
        log_file = logging.FileHandler(log_file_path, encoding="utf8")
        log_file_format = logging.Formatter(fmt="%(asctime)s %(levelname)s    %(message)s")
        log_file.setFormatter(log_file_format)
        logger.addHandler(log_file)


def search_backups(
        search_directory: Path,
        backup_folder: Path,
        operation: str,
        choice: int | None = None) -> Path | None:
    """
    Decide which path to restore among all backups for all items in the given directory.

    The user will pick from a list of all files and folders in search_directory that have ever been
    backed up.

    :param search_directory: The directory from which backed up files and folders will be listed
    :param backup_folder: The backup destination
    :param choice: Pre-selected choice of which file to recover (used for testing).

    :returns Path: The path to a file or folder that will then be searched for among backups.
    """
    target_relative_path = directory_relative_to_backup(search_directory, backup_folder)

    all_paths: set[tuple[str, str]] = set()
    for backup in all_backups(backup_folder):
        backup_search_directory = backup/target_relative_path
        try:
            all_paths.update(
                (item.name, classify_path(item)) for item in backup_search_directory.iterdir())
        except FileNotFoundError:
            continue

    if not all_paths:
        logger.info(f"No backups found for the folder {search_directory}")
        return None

    menu_list = sorted(all_paths)
    if choice is None:
        menu_choices = [f"{name} ({path_type})" for (name, path_type) in menu_list]
        choice = choose_from_menu(menu_choices, f"Which path for {operation}")

    return search_directory/menu_list[choice][0]


def directory_relative_to_backup(search_directory: Path, backup_folder: Path) -> Path:
    """Return a path to a user's folder relative to the backups folder."""
    if not is_real_directory(search_directory):
        raise CommandLineError(f"The given search path is not a directory: {search_directory}")

    return path_relative_to_backups(search_directory, backup_folder)


def recover_path(recovery_path: Path, backup_location: Path, choice: int | None = None) -> None:
    """
    Decide which version of a file to restore to its previous location.

    The user will be presented with a list of backups that contain different versions of the file
    or folder. Any backup that contains a hard-linked copy of a file will be skipped. After the
    user selects a backup date, the file or folder from that backup will be copied to the
    corresponding location in the user's data. The copy from the backup will be renamed with a
    number so as to not overwrite any existing file with the same name.

    :param recovery_path: The file or folder that is to be restored.
    :param backup_location: The folder containing all backups.
    :param choice: Pre-selected choice of which file to recover (used for testing).
    """
    recovery_relative_path = path_relative_to_backups(recovery_path, backup_location)
    unique_backups: dict[int, Path] = {}
    for backup in all_backups(backup_location):
        path = backup/recovery_relative_path
        if path.exists(follow_symlinks=False):
            inode = path.stat(follow_symlinks=False).st_ino
            unique_backups.setdefault(inode, path)

    if not unique_backups:
        logger.info(f"No backups found for {recovery_path}")
        return

    backup_choices = sorted(unique_backups.values())
    if choice is None:
        menu_choices: list[str] = []
        for backup_copy in backup_choices:
            backup_date = backup_copy.relative_to(backup_location).parts[1]
            path_type = classify_path(backup_copy)
            menu_choices.append(f"{backup_date} ({path_type})")
        choice = choose_from_menu(menu_choices, "Version to recover")
    chosen_path = backup_choices[choice]

    recovered_path = unique_path_name(recovery_path)
    logger.info(f"Copying {chosen_path} to {recovered_path}")
    if is_real_directory(chosen_path):
        shutil.copytree(chosen_path, recovered_path, symlinks=True)
    else:
        shutil.copy2(chosen_path, recovered_path, follow_symlinks=False)


def unique_path_name(destination_path: Path) -> Path:
    """
    Create a unique name for a path if something already exists at that path.

    If there is nothing at the destination path, it is returned unchanged. Otherwise, a number will
    be inserted between the name and suffix (if any) to prevent clobbering any existing files or
    folders.

    :param destination_path: The path that will be modified if something already exists there.
    """
    unique_path = destination_path
    unique_id = 0
    while unique_path.exists(follow_symlinks=False):
        unique_id += 1
        new_path_name = f"{destination_path.stem}.{unique_id}{destination_path.suffix}"
        unique_path = destination_path.parent/new_path_name
    return unique_path


def path_relative_to_backups(user_path: Path, backup_location: Path) -> Path:
    """Return a path to a user's file or folder relative to the backups folder."""
    try:
        user_data_location = backup_source(backup_location)
    except FileNotFoundError:
        raise CommandLineError(f"No backups found at {backup_location}") from None

    try:
        return user_path.relative_to(user_data_location)
    except ValueError:
        raise CommandLineError(
            f"{user_path} is not contained in the backup set "
            f"{backup_location}, which contains {user_data_location}.") from None


def choose_from_menu(menu_choices: list[str], prompt: str) -> int:
    """
    Let user choose from options presented a numbered list in a terminal.

    :param menu_choices: List of choices
    :param prompt: Message to show user prior to the prompt for a choice.

    :returns int: The returned number is an index into the input list. The interface has the user
    choose a number from 1 to len(menu_list), but returns a number from 0 to len(menu_list) - 1.
    """
    number_column_size = len(str(len(menu_choices)))
    for number, choice in enumerate(menu_choices, 1):
        print(f"{number:>{number_column_size}}: {choice}")

    while True:
        try:
            user_choice = int(input(f"{prompt} ({cancel_key()} to quit): "))
            if 1 <= user_choice <= len(menu_choices):
                return user_choice - 1
        except ValueError:
            pass

        print(f"Enter a number from 1 to {len(menu_choices)}")


def cancel_key() -> str:
    """Return string describing the key combination that emits a SIGINT."""
    action_key = "Cmd" if platform.system() == "Darwin" else "Ctrl"
    return f"{action_key}-C"


def choose_backup(backup_folder: Path, choice: int | None) -> Path | None:
    """Choose a backup from a numbered list shown in a terminal."""
    backup_choices = all_backups(backup_folder)
    if not backup_choices:
        return None

    if choice is not None:
        return backup_choices[choice]

    menu_choices = [str(backup.relative_to(backup_folder)) for backup in backup_choices]
    return backup_choices[choose_from_menu(menu_choices, "Backup to restore")]


<<<<<<< HEAD
def delete_directory_tree(backup_path: Path, *, ignore_errors: bool = False) -> None:
    """
    Delete a single backup.

    If ignore_errors is True, skip files and folders that cannot be deleted and continue deleting
    the rest of the directory's contents. Otherwise, the function will raise an exception.
    """
=======
def delete_directory_tree(directory: Path) -> None:
    """Delete a single backup."""
>>>>>>> e6787499

    def remove_readonly(func: Callable[..., Any], path: str, _: Any) -> None:
        """
        Clear the readonly bit and reattempt the removal.

        Copied from https://docs.python.org/3/library/shutil.html#rmtree-example
        """
        try:
            os.chmod(path, stat.S_IWRITE, follow_symlinks=False)
            func(path)
        except Exception as error:
            if ignore_errors:
                logger.error(f"Could not delete {path}: {error}")
            else:
                raise

    shutil.rmtree(directory, onexc=remove_readonly)


def delete_oldest_backups_for_space(
        backup_location: Path,
        space_requirement: str | None,
        min_backups_remaining: int = 1) -> None:
    """
    Delete backups--starting with the oldest--until enough space is free on the backup destination.

    The most recent backup will never be deleted.

    :param backup_location: The folder containing all backups
    :param space_requirement: How much space should be free after deleting backups. This is
    expressed in bytes with a unit ("MB", etc.) or as a percentage ("%") of the total storage space.
    :param min_backups_remaining: The minimum number of backups remaining after deletions. The most
    recent backup will never be deleted, so the minimum meaningful value is one.
    """
    if not space_requirement:
        return

    total_storage = shutil.disk_usage(backup_location).total
    free_storage_required = parse_storage_space(space_requirement)

    if free_storage_required > total_storage:
        raise CommandLineError(
            f"Cannot free more storage ({byte_units(free_storage_required)})"
            f" than exists at {backup_location} ({byte_units(total_storage)})")

    current_free_space = shutil.disk_usage(backup_location).free
    first_deletion_message = (
        "Deleting old backups to free up "
        f"{byte_units(free_storage_required)}"
        f" ({byte_units(current_free_space)} currently free).")

    def stop(backup: Path) -> bool:
        return shutil.disk_usage(backup).free > free_storage_required

    delete_backups(backup_location, min_backups_remaining, first_deletion_message, stop)

    final_free_space = shutil.disk_usage(backup_location).free
    if final_free_space < free_storage_required:
        backups_remaining = len(all_backups(backup_location))
        if backups_remaining == 1:
            logger.warning(
                f"Could not free up {byte_units(free_storage_required)} of storage"
                " without deleting most recent backup.")
        else:
            logger.info("Stopped after reaching maximum number of deletions.")


def parse_storage_space(space_requirement: str) -> float:
    """
    Parse a string into a number of bytes of storage space.

    :param space_requirement: A string indicating an amount of space as an absolute number of
    bytes. Byte units and prefixes are allowed.

    >>> parse_storage_space("100")
    100.0

    >>> parse_storage_space("152 kB")
    152000.0

    Note that the byte units are case and spacing insensitive.
    >>> parse_storage_space("123gb")
    123000000000.0
    """
    text = "".join(space_requirement.upper().split())
    text = text.replace("K", "k")
    text = text.rstrip("B")
    number, prefix = (text[:-1], text[-1]) if text[-1].isalpha() else (text, "")

    try:
        multiplier: int = 1000**storage_prefixes.index(prefix)
        return float(number)*multiplier
    except ValueError:
        raise CommandLineError(f"Invalid storage space value: {space_requirement}") from None


def parse_time_span_to_timepoint(
        time_span: str,
        now: datetime.datetime | None = None) -> datetime.datetime:
    """
    Parse a string representing a time span into a datetime representing a date that long ago.

    For example, if time_span is "6m", the result is a date six calendar months ago.

    :param time_span: A string consisting of a positive integer followed by a single letter: "d"
    for days, "w" for weeks, "m" for calendar months, and "y" for calendar years.
    :param now: The point from which to calculate the past point. If None, use
    datetime.datetime.now().
    """
    time_span = "".join(time_span.lower().split())
    try:
        number = int(time_span[:-1])
    except ValueError:
        raise CommandLineError(
            f"Invalid number in time span (must be a whole number): {time_span}") from None

    if number < 1:
        raise CommandLineError(f"Invalid number in time span (must be positive): {time_span}")

    letter = time_span[-1]
    now = now or datetime.datetime.now()
    if letter == "d":
        return now - datetime.timedelta(days=number)
    elif letter == "w":
        return now - datetime.timedelta(weeks=number)
    elif letter == "m":
        new_date = months_ago(now, number)
        return datetime.datetime.combine(new_date, now.time())
    elif letter == "y":
        new_date = fix_end_of_month(now.year - number, now.month, now.day)
        return datetime.datetime.combine(new_date, now.time())
    else:
        raise CommandLineError(f"Invalid time (valid units: {list("dwmy")}): {time_span}")


def months_ago(now: datetime.datetime | datetime.date, month_count: int) -> datetime.date:
    """
    Return a date that is a number of calendar months ago.

    The day of the month is not changed unless necessary to produce a valid date
    (see fix_end_of_month()).
    """
    new_month = now.month - (month_count % 12)
    new_year = now.year - (month_count // 12)
    if new_month < 1:
        new_month += 12
        new_year -= 1
    return fix_end_of_month(new_year, new_month, now.day)


def fix_end_of_month(year: int, month: int, day: int) -> datetime.date:
    """
    Replace a day past the end of the month (e.g., Feb. 31) with the last day of the same month.

    >>> fix_end_of_month(2023, 2, 31)
    datetime.date(2023, 2, 28)

    >>> fix_end_of_month(2024, 2, 31)
    datetime.date(2024, 2, 29)

    >>> fix_end_of_month(2025, 4, 31)
    datetime.date(2025, 4, 30)

    All other days are unaffected.

    >>> fix_end_of_month(2025, 5, 23)
    datetime.date(2025, 5, 23)
    """
    while True:
        try:
            return datetime.date(year, month, day)
        except ValueError:
            day -= 1


def delete_backups_older_than(
        backup_folder: Path,
        time_span: str | None,
        min_backups_remaining: int = 1) -> None:
    """
    Delete backups older than a given timespan.

    :param backup_folder: The folder containing all backups
    :param time_span: The maximum age of a backup to not be deleted. See
    parse_time_span_to_timepoint() for how the string is formatted.
    :param min_backups_remaining: The minimum number of backups remaining after deletions. The most
    recent backup will never be deleted, so the minimum meaningful value is one.
    """
    if not time_span:
        return

    timestamp_to_keep = parse_time_span_to_timepoint(time_span)
    first_deletion_message = (
        f"Deleting backups prior to {timestamp_to_keep.strftime('%Y-%m-%d %H:%M:%S')}.")

    def stop(backup: Path) -> bool:
        return backup_datetime(backup) >= timestamp_to_keep

    delete_backups(backup_folder, min_backups_remaining, first_deletion_message, stop)
    oldest_backup_date = backup_datetime(all_backups(backup_folder)[0])
    if oldest_backup_date < timestamp_to_keep:
        backups_remaining = len(all_backups(backup_folder))
        if backups_remaining == 1:
            logger.warning(
                f"Could not delete all backups older than {timestamp_to_keep} without"
                " deleting most recent backup.")
        else:
            logger.info("Stopped after reaching maximum number of deletions.")


def delete_backups(
        backup_folder: Path,
        min_backups_remaining: int,
        first_deletion_message: str,
        stop_deletion_condition: Callable[[Path], bool]) -> None:
    """
    Delete backups until a condition is met.

    :param backup_folder: The base folder containing all backups.
    :param min_backups_remaining: The minimum number of backups that should remain after deletions.
    Defaults to 1 if value is None or less than 1 (at least one backup will always remain).
    :param first_deletion_message: A message to print/log prior to the first deletion if any
    deletions will take place.
    :param stop_deletion_condition: A function that, if it returns True, stops deletions.
    """
    min_backups_remaining = max(1, min_backups_remaining)

    backups_to_delete = all_backups(backup_folder)[:-min_backups_remaining]
    for deletion_count, backup in enumerate(backups_to_delete, 1):
        if stop_deletion_condition(backup):
            break

        if deletion_count == 1:
            logger.info("")
            logger.info(first_deletion_message)

        logger.info(f"Deleting oldest backup: {backup}")
        delete_directory_tree(backup, ignore_errors=True)

        try:
            year_folder = backup.parent
            year_folder.rmdir()
            logger.info(f"Deleted empty year folder {year_folder}")
        except OSError:
            pass

        logger.info(f"Free space: {byte_units(shutil.disk_usage(backup_folder).free)}")


def backup_datetime(backup: Path) -> datetime.datetime:
    """Get the timestamp of a backup from the backup folder name."""
    return datetime.datetime.strptime(backup.name, backup_date_format)


def plural_noun(count: int, word: str) -> str:
    """
    Convert a noun to a simple plural phrase if the count is not one.

    >>> plural_noun(5, "cow")
    '5 cows'

    >>> plural_noun(1, "cat")
    '1 cat'

    Irregular nouns that are not pluralized by appending an "s" are not supported.
    >>> plural_noun(3, "fox")
    '3 foxs'
    """
    return f"{count} {word}{'' if count == 1 else 's'}"


def move_backups(
        old_backup_location: Path,
        new_backup_location: Path,
        backups_to_move: list[Path]) -> None:
    """Move a set of backups to a new location."""
    move_count = len(backups_to_move)
    logger.info(f"Moving {plural_noun(move_count, "backup")}")
    logger.info(f"from {old_backup_location}")
    logger.info(f"to   {new_backup_location}")

    for backup in backups_to_move:
        create_new_backup(
            backup,
            new_backup_location,
            filter_file=None,
            examine_whole_file=False,
            force_copy=False,
            copy_probability=0.0,
            is_backup_move=True,
            timestamp=backup_datetime(backup))

        backup_source_file = get_user_location_record(new_backup_location)
        backup_source_file.unlink()
        logger.info("---------------------")

    original_backup_source = backup_source(old_backup_location)
    record_user_location(original_backup_source, new_backup_location)


def verify_last_backup(result_folder: Path, backup_folder: Path, filter_file: Path | None) -> None:
    """
    Verify the most recent backup by comparing with the user's files.

    :param backup_folder: The location of the backed up data.
    :param filter_file: The file that filters which files are backed up.
    :param result_folder: Where the resulting files will be saved.
    """
    user_folder = backup_source(backup_folder)
    if not user_folder.is_dir():
        raise FileNotFoundError(f"Could not find user folder: {user_folder}")

    last_backup_folder = find_previous_backup(backup_folder)

    if last_backup_folder is None:
        raise CommandLineError(f"No backups found in {backup_folder}.")

    logger.info(f"Verifying backup in {backup_folder} by comparing against {user_folder}")

    result_folder.mkdir(parents=True, exist_ok=True)
    prefix = datetime.datetime.now().strftime(backup_date_format)
    matching_file_name = result_folder/f"{prefix} matching files.txt"
    mismatching_file_name = result_folder/f"{prefix} mismatching files.txt"
    error_file_name = result_folder/f"{prefix} error files.txt"

    with (matching_file_name.open("w", encoding="utf8") as matching_file,
        mismatching_file_name.open("w", encoding="utf8") as mismatching_file,
        error_file_name.open("w", encoding="utf8") as error_file):

        for file in (matching_file, mismatching_file, error_file):
            file.write(f"Comparison: {user_folder} <---> {backup_folder}\n")

        def file_name_line_writer(relative_directory: Path) -> Callable[[str], str]:
            return lambda file_name: f"{relative_directory/file_name}\n"

        for directory, file_names in Backup_Set(user_folder, filter_file):
            relative_directory = directory.relative_to(user_folder)
            backup_directory = last_backup_folder/relative_directory
            matches, mismatches, errors = filecmp.cmpfiles(
                directory,
                backup_directory,
                file_names,
                shallow=False)

            stringifier = file_name_line_writer(relative_directory)
            matching_file.writelines(map(stringifier, matches))
            mismatching_file.writelines(map(stringifier, mismatches))
            error_file.writelines(map(stringifier, errors))


def restore_backup(
        dated_backup_folder: Path,
        destination: Path,
        *,
        delete_extra_files: bool) -> None:
    """
    Return a user's folder to a previously backed up state.

    Existing files that were backed up will be overwritten with the backup.

    :param dated_backup_folder: The backup from which to restore files and folders
    :param destination: The folder that will be restored to a backed up state.
    :param delete_extra_files: Whether to delete files and folders that are not present in the
    backup.
    """
    user_folder = backup_source(dated_backup_folder.parent.parent)
    logger.info(f"Restoring: {user_folder}")
    logger.info(f"From     : {dated_backup_folder}")
    logger.info(f"Deleting extra files: {delete_extra_files}")
    if not user_folder.samefile(destination):
        logger.info(f"Restoring to: {destination}")

    for current_backup_path, folder_names, file_names in dated_backup_folder.walk():
        current_user_folder = destination/current_backup_path.relative_to(dated_backup_folder)
        logger.debug(f"Creating {current_user_folder}")
        current_user_folder.mkdir(parents=True, exist_ok=True)

        for file_name in file_names:
            try:
                file_source = current_backup_path/file_name
                file_destination = current_user_folder/file_name
                logger.debug(
                    f"Copying {file_name} from {current_backup_path} to {current_user_folder}")
                shutil.copy2(file_source, file_destination, follow_symlinks=False)
            except Exception as error:
                logger.warning(f"Could not restore {file_destination} from {file_source}: {error}")

        if delete_extra_files:
            backed_up_paths = set(folder_names) | set(file_names)
            user_paths = {entry.name for entry in current_user_folder.iterdir()}
            for new_name in user_paths - backed_up_paths:
                new_path = current_user_folder/new_name
                logger.debug(f"Deleting extra file {new_path}")
                if is_real_directory(new_path):
                    delete_directory_tree(new_path)
                else:
                    new_path.unlink()


def last_n_backups(backup_location: Path, n: str | int) -> list[Path]:
    """
    Return a list of the paths of the last n backups.

    :param backup_location: The location of the backup set.
    :param n: A positive integer to get the last n backups, or "all" to get all backups.
    """
    backups = all_backups(backup_location)
    if str(n).lower() == "all":
        return backups

    count = int(n)
    if count < 1 or count != float(n):
        raise ValueError(f"Value must be a positive whole number: {n}")

    return backups[-count:]


def backups_since(oldest_backup_date: datetime.datetime, backup_location: Path) -> list[Path]:
    """Return a list of the backups created since a given date."""

    def recent_enough(backup_folder: Path) -> bool:
        return backup_datetime(backup_folder) >= oldest_backup_date

    return list(filter(recent_enough, all_backups(backup_location)))


def print_backup_storage_stats(backup_location: Path) -> None:
    """Log information about the storage space of the backup medium."""
    backup_storage = shutil.disk_usage(backup_location)
    percent_used = round(100*backup_storage.used/backup_storage.total)
    percent_free = round(100*backup_storage.free/backup_storage.total)
    logger.info("")
    logger.info(
        "Backup storage space: "
        f"Total = {byte_units(backup_storage.total)}  "
        f"Used = {byte_units(backup_storage.used)} ({percent_used}%)  "
        f"Free = {byte_units(backup_storage.free)} ({percent_free}%)")
    backups = all_backups(backup_location)
    logger.info(f"Backups stored: {len(backups)}")
    logger.info(f"Earliest backup: {backups[0].name}")


def read_configuation_file(config_file_name: str) -> list[str]:
    """Parse a configuration file into command line arguments."""
    try:
        with open(config_file_name, encoding="utf8") as file:
            arguments: list[str] = []
            for line_raw in file:
                line = line_raw.strip()
                if not line or line.startswith("#"):
                    continue
                parameter_raw, value_raw = line.split(":", maxsplit=1)

                parameter = "-".join(parameter_raw.lower().split())
                if parameter == "config":
                    raise CommandLineError(
                        "The parameter `config` within a configuration file has no effect.")
                arguments.append(f"--{parameter}")

                value = remove_quotes(value_raw)
                if value:
                    arguments.append(value)
            return arguments
    except FileNotFoundError:
        raise CommandLineError(f"Configuation file does not exist: {config_file_name}") from None


def remove_quotes(s: str) -> str:
    """
    After stripping a string of outer whitespace, remove pairs of quotes from the start and end.

    >>> remove_quotes('  "  a b c  "   ')
    '  a b c  '

    Strings without quotes are stripped of outer whitespace.

    >>> remove_quotes(' abc  ')
    'abc'

    All other strings are unchanged.

    >>> remove_quotes('Inner "quoted strings" are not affected.')
    'Inner "quoted strings" are not affected.'

    >>> remove_quotes('"This quote will stay," he said.')
    '"This quote will stay," he said.'

    If a string (usually a file name read from a file) has leading or trailing spaces,
    then the user should surround this file name with quotations marks to make sure the
    spaces are included in the return value.

    If the file name actually does begin and end with quotation marks, then surround the
    file name with another pair of quotation marks. Only one pair will be removed.

    >>> remove_quotes('""abc""')
    '"abc"'
    """
    s = s.strip()
    if len(s) > 1 and (s[0] == s[-1] == '"'):
        return s[1:-1]
    return s


def format_paragraphs(lines: str, line_length: int) -> str:
    """
    Format multiparagraph text in when printing --help.

    :param lines: A string of text where paragraphs are separated by at least two newlines. Indented
    lines will be preserved as-is.
    :param line_length: The length of the line for word wrapping. Indented lines will not be word
    wrapped.

    :returns string: A single string with word-wrapped lines and paragraphs separated by exactly two
    newlines.
    """
    paragraphs: list[str] = []
    for paragraph_raw in lines.split("\n\n"):
        paragraph = paragraph_raw.strip("\n")
        if not paragraph:
            continue

        paragraphs.append(
            paragraph if paragraph[0].isspace() else textwrap.fill(paragraph, line_length))

    return "\n\n".join(paragraphs)


def format_text(lines: str) -> str:
    """Format unindented paragraphs (program description and epilogue) in --help."""
    width, _ = shutil.get_terminal_size()
    return format_paragraphs(lines, width)


def format_help(lines: str) -> str:
    """Format indented command line argument descriptions in --help."""
    width, _ = shutil.get_terminal_size()
    return format_paragraphs(lines, width - 24)


def add_no_option(user_input: argparse.ArgumentParser | argparse._ArgumentGroup, name: str) -> None:
    """Add negating option for boolean command line arguments."""
    user_input.add_argument(f"--no-{name}", action="store_true", help=format_help(
f"""Disable the --{name} option. This is primarily used if "{name}" appears in a
configuration file. This option has priority even if --{name} is listed later."""))


def toggle_is_set(args: argparse.Namespace, name: str) -> bool:
    """Check that a boolean command line option --X has been selected and not negated by --no-X."""
    options = vars(args)
    return options[name] and not options[f"no_{name}"]


def path_or_none(arg: str | None) -> Path | None:
    """Create a Path instance if the input string is valid."""
    return absolute_path(arg) if arg else None


def copy_probability_from_hard_link_count(hard_link_count: str) -> float:
    """
    Convert an expected average hard link count into a copy probability.

    Randomly copying files serves two purposes. First, it increases the safety of the backed up
    files. If no files were ever copied, then there would only be one copy of each file in the
    backup location. If that backup become corrupted, then all backups of the file would be lost.
    Randomly copying files ensures that there are multiple independent copies available, even when
    they don't change.

    Second, in some operating systems (including Windows), creating a new hard link to a file that
    already has many hard links takes longer and longer. If most files in a backup set have
    hundreds of hard links, then backups can take multiple hours even if copying everything would
    take under an hour.

    This function returns a probability of copying an unchanged file instead of hard linking. The
    convesion is p = 1/(h + 1), where h is the hard link count and p is the resulting probability.
    The files to copy are chosen randomly since counting the number of hard links requires a file
    system access. For files with many hard links, this can be slow, which negates half the purpose
    of copying files instead of hard-linking them.
    """
    try:
        average_hard_link_count = int(hard_link_count)
    except ValueError:
        raise CommandLineError(f"Invalid value for hard link count: {hard_link_count}") from None

    if average_hard_link_count < 1:
        raise CommandLineError(
            f"Hard link count must be a positive whole number. Got: {hard_link_count}")

    logger.info(f"Maximum average hard link count = {average_hard_link_count}")
    return 1/(average_hard_link_count + 1)


def print_run_title(command_line_args: argparse.Namespace, action_title: str) -> None:
    """Print the action taking place."""
    logger.info("")
    divider = "="*(len(action_title) + 2)
    logger.info(divider)
    logger.info(f" {action_title}")
    logger.info(divider)
    logger.info("")

    if command_line_args.config:
        logger.info(f"Reading configuration from file: {Path(command_line_args.config).absolute()}")
        logger.info("")


def get_existing_path(path: str | None, folder_type: str) -> Path:
    """
    Return the absolute version of the given existing path.

    Raise an exception if the path does not exist.
    """
    if not path:
        raise CommandLineError(f"{folder_type.capitalize()} not specified.")

    try:
        return absolute_path(path, strict=True)
    except FileNotFoundError:
        raise CommandLineError(f"Could not find {folder_type.lower()}: {path}") from None


def start_recovery_from_backup(args: argparse.Namespace) -> None:
    """Recover a file or folder from a backup according to the command line."""
    backup_folder = get_existing_path(args.backup_folder, "backup folder")
    choice = None if args.choice is None else int(args.choice)
    print_run_title(args, "Recovering from backups")
    recover_path(absolute_path(args.recover), backup_folder, choice)


def choose_target_path_from_backups(args: argparse.Namespace) -> Path | None:
    """Choose a path from a list of backed up files and folders from a given directory."""
    operation = "recovery" if args.list else "purging"
    backup_folder = get_existing_path(args.backup_folder, "backup folder")
    search_directory = absolute_path(args.list or args.purge_list)
    print_run_title(args, f"Listing files and directories for {operation}")
    logger.info(f"Searching for everything backed up from {search_directory} ...")
    test_choice = int(args.choice) if args.choice else None
    return search_backups(search_directory, backup_folder, operation, test_choice)


def choose_recovery_target_from_backups(args: argparse.Namespace) -> None:
    """Choose what to recover from a list of everything backed up from a folder."""
    backup_folder = get_existing_path(args.backup_folder, "backup folder")
    chosen_recovery_path = choose_target_path_from_backups(args)
    if chosen_recovery_path is not None:
        recover_path(chosen_recovery_path, backup_folder)


def choose_purge_target_from_backups(
        args: argparse.Namespace,
        confirmation_response: str | None = None) -> None:
    """Choose which path to purge from a list of everything backed up from a folder."""
    backup_folder = get_existing_path(args.backup_folder, "backup folder")
    chosen_purge_path = choose_target_path_from_backups(args)
    if chosen_purge_path is not None:
        purge_path(chosen_purge_path, backup_folder, confirmation_response, args.choice)


def start_move_backups(args: argparse.Namespace) -> None:
    """Parse command line options to move backups to another location."""
    old_backup_location = get_existing_path(args.backup_folder, "current backup location")
    new_backup_location = absolute_path(args.move_backup)

    confirm_choice_made(args, "move_count", "move_age", "move_since")
    if args.move_count:
        backups_to_move = last_n_backups(old_backup_location, args.move_count)
    elif args.move_age:
        oldest_backup_date = parse_time_span_to_timepoint(args.move_age)
        backups_to_move = backups_since(oldest_backup_date, old_backup_location)
    elif args.move_since:
        oldest_backup_date = datetime.datetime.strptime(args.move_since, "%Y-%m-%d")
        backups_to_move = backups_since(oldest_backup_date, old_backup_location)

    new_backup_location.mkdir(parents=True, exist_ok=True)
    with Backup_Lock(new_backup_location, "backup move"):
        print_run_title(args, "Moving backups")
        move_backups(old_backup_location, new_backup_location, backups_to_move)


def start_verify_backup(args: argparse.Namespace) -> None:
    """Parse command line options for verifying backups."""
    backup_folder = get_existing_path(args.backup_folder, "backup folder")
    filter_file = path_or_none(args.filter)
    result_folder = absolute_path(args.verify)
    print_run_title(args, "Verifying last backup")
    verify_last_backup(result_folder, backup_folder, filter_file)


def start_backup_restore(args: argparse.Namespace) -> None:
    """Parse command line arguments for a backup recovery."""
    backup_folder = get_existing_path(args.backup_folder, "backup folder")

    confirm_choice_made(args, "destination", "user_folder")
    if args.destination:
        destination = absolute_path(args.destination)
        user_folder = backup_source(backup_folder)
        if destination.samefile(user_folder):
            raise CommandLineError(
                f"The --destination argument {destination} is the same as the original location "
                "of the user folder. Either choose another destination, or use the --user-folder "
                "option.")
    else:
        destination = get_existing_path(args.user_folder, "user folder")
        confirm_user_location_is_unchanged(destination, backup_folder)

    confirm_choice_made(args, "delete_extra", "keep_extra")
    delete_extra_files = bool(args.delete_extra)

    confirm_choice_made(args, "last_backup", "choose_backup")
    choice = None if args.choice is None else int(args.choice)
    restore_source = (
        find_previous_backup(backup_folder) if args.last_backup
        else choose_backup(backup_folder, choice))

    if not restore_source:
        raise CommandLineError(f"No backups found in {backup_folder}")

    print_run_title(args, "Restoring user data from backup")

    required_response = "yes"
    logger.info(
        f"This will overwrite all files in {destination} and subfolders with files "
        f"in {restore_source}.")
    if delete_extra_files:
        logger.info(
            "Any files that were not backed up, including newly created files and "
            "files not backed up because of --filter, will be deleted.")
    automatic_response = "no" if args.bad_input else required_response
    response = (
        automatic_response if args.skip_prompt
        else input(
            f'Do you want to continue? Type "{required_response}" to proceed '
            f'or press {cancel_key()} to cancel: '))

    if response.strip().lower() == required_response:
        restore_backup(restore_source, destination, delete_extra_files=delete_extra_files)
    else:
        logger.info(
            f'The response was "{response}" and not "{required_response}", '
            'so the restoration is cancelled.')


def classify_path(path: Path) -> str:
    """Return a text description of the item at the given path (file, folder, etc.)."""
    return ("Symlink" if path.is_symlink()
            else "Folder" if path.is_dir()
            else "File" if path.is_file()
            else "Unknown")


def start_backup_purge(args: argparse.Namespace, confirmation_reponse: str | None = None) -> None:
    """Parse command line options to purge file or folder from all backups."""
    backup_folder = get_existing_path(args.backup_folder, "backup folder")
    purge_target = absolute_path(args.purge)
    print_run_title(args, "Purging from backups")
    purge_path(purge_target, backup_folder, confirmation_reponse, args.choice)


def purge_path(
        purge_target: Path,
        backup_folder: Path,
        confirmation_reponse: str | None,
        arg_choice: str | None) -> None:
    """Purge a file/folder by deleting it from all backups."""
    relative_purge_target = path_relative_to_backups(purge_target, backup_folder)

    backup_list = all_backups(backup_folder)
    potential_deletions = (backup/relative_purge_target for backup in backup_list)
    paths_to_delete = list(filter(lambda p: p.exists(follow_symlinks=False), potential_deletions))
    if not paths_to_delete:
        logger.info(f"Could not find any backed up copies of {purge_target}")
        return

    path_type_counts = Counter(map(classify_path, paths_to_delete))
    types_to_delete = choose_types_to_delete(paths_to_delete, path_type_counts, arg_choice)

    type_choice_data = [(path_type_counts[path_type], path_type) for path_type in types_to_delete]
    type_list = [f"{plural_noun(count, path_type)}" for count, path_type in type_choice_data]
    logger.info(f"Path to be purged from backups: {purge_target}")
    prompt = f"The following items will be deleted: {", ".join(type_list)}.\nProceed? [y/n] "
    confirmation = confirmation_reponse or input(prompt)
    if confirmation.lower() != "y":
        return

    for path in paths_to_delete:
        path_type = classify_path(path)
        if path_type in types_to_delete:
            logger.info(f"Deleting {path_type} {path} ...")
            action = delete_directory_tree if path_type == "Folder" else Path.unlink
            action(path)

    last_backup = find_previous_backup(backup_folder)
    if backup_list[-1] != last_backup or backup_staging_folder(backup_folder).exists():
        logger.warning(
            f"A backup to {backup_folder} ran during purging. You may want to rerun the "
            "purge after the backup completes.")
    logger.info("If you want to prevent the purged item from being backed up in the future,")
    logger.info("consider adding the following line to a filter file:")
    filter_line = (
        relative_purge_target/"**" if is_real_directory(purge_target) else relative_purge_target)
    logger.info(f"- {filter_line}")


def choose_types_to_delete(
        paths_to_delete: list[Path],
        path_type_counts: Counter[str],
        test_choice: str | None) -> list[str]:
    """If a purge target has more than one type in backups, choose which type to delete."""
    if len(path_type_counts) == 1:
        return [classify_path(paths_to_delete[0])]
    else:
        menu_choices = [
            f"{path_type}s ({count} items)"
            for path_type, count in sorted(path_type_counts.items())]
        all_choice = f"All ({len(paths_to_delete)} items)"
        menu_choices.append(all_choice)
        prompt = "Multiple types of paths were found. Which one should be deleted?\nChoice"
        choice = choose_from_menu(menu_choices, prompt) if test_choice is None else int(test_choice)
        type_choices = sorted(path_type_counts.keys())
        return type_choices if menu_choices[choice] == all_choice else [type_choices[choice]]


def confirm_choice_made(args: argparse.Namespace, *options: str) -> None:
    """Make sure that exactly one of the argument parameters is present."""
    args_dict = vars(args)
    if len(list(filter(None, map(args_dict.get, options)))) != 1:
        option_list = [f"--{option.replace("_", "-")}" for option in options]
        comma = ", "
        message = "Exactly one of the following is required: " + comma.join(option_list)
        if message.count(comma) == 1:
            message = message.replace(comma, " or ")
        else:
            message = f"{comma}or ".join(message.rsplit(comma, maxsplit=1))
        raise CommandLineError(message)


def start_backup(args: argparse.Namespace) -> None:
    """
    Parse command line arguments to start a backup.

    :returns Path: The base directory where all backups are stored.
    """
    user_folder = get_existing_path(args.user_folder, "user's folder")

    if not args.backup_folder:
        raise CommandLineError("Backup folder not specified.")

    backup_folder = absolute_path(args.backup_folder)
    backup_folder.mkdir(parents=True, exist_ok=True)

    with Backup_Lock(backup_folder, "backup"):
        print_run_title(args, "Starting new backup")
        free_space_before_backup = shutil.disk_usage(backup_folder).free
        create_new_backup(
            user_folder,
            backup_folder,
            filter_file=path_or_none(args.filter),
            examine_whole_file=toggle_is_set(args, "whole_file"),
            force_copy=toggle_is_set(args, "force_copy"),
            copy_probability=copy_probability(args),
            timestamp=args.timestamp)

        logger.info("")
        free_space_after_backup = shutil.disk_usage(backup_folder).free
        backup_space_taken = free_space_before_backup - free_space_after_backup
        log_backup_size(args.free_up, backup_space_taken)

        delete_old_backups(args)


def log_backup_size(free_up_parameter: str | None, backup_space_taken: int) -> None:
    """
    Log size of previous backup and warn user if backup is near or over --free-up parameter.

    This should warn the user that a future backup may not have enough storage space to complete
    sucessfully.
    """
    free_up = parse_storage_space(free_up_parameter or "0")
    free_up_percent = math.ceil(100*backup_space_taken/free_up) if free_up else 0
    free_up_text = f" ({free_up_percent}% of --free-up)" if free_up else ""
    free_up_warning_percent = 90
    is_warning = free_up_percent >= free_up_warning_percent
    log_destination = logger.warning if is_warning else logger.info
    log_destination(f"Backup space used: {byte_units(backup_space_taken)}{free_up_text}")
    if is_warning:
        logger.warning("Consider increasing the size of the --free-up parameter.")


def absolute_path(path: Path | str, *, strict: bool = False) -> Path:
    """
    Return an absolute version of the given path.

    Relative path segments (..) are removed. Symlinks are not resolved.

    :param path: The path to be made absolute.
    :param stict: If True, raise a FileNotFoundError if the path does not exist. Symlinks are
    not followed, so an existing symlink to a non-existent file or folder does not raise an error.
    """
    abs_path = Path(os.path.abspath(path))
    if strict and not abs_path.exists(follow_symlinks=False):
        raise FileNotFoundError(f"The path {abs_path}, resolved from {path} does not exist.")
    return abs_path


def parse_probability(probability_str: str) -> float:
    """Parse probability from --copy-probability argument."""
    divisor = 100 if probability_str.endswith("%") else 1
    number = float(probability_str.rstrip("%"))
    probability = number/divisor
    if probability < 0.0 or probability > 1.0:
        raise CommandLineError(
            "Value of --copy-probability must be between 0.0 and 1.0 "
            f"(or 0% and 100%): {probability_str}")
    return probability


def copy_probability(args: argparse.Namespace) -> float:
    """Calculate the probability of copying unchanged files from command line arguments."""
    if args.hard_link_count:
        return copy_probability_from_hard_link_count(args.hard_link_count)
    elif args.copy_probability:
        return parse_probability(args.copy_probability)
    else:
        return 0.0


def delete_old_backups(args: argparse.Namespace) -> None:
    """Delete the oldest backups by various criteria in the command line options."""
    backup_folder = get_existing_path(args.backup_folder, "backup folder")
    backup_count = len(all_backups(backup_folder))
    max_deletions = int(args.max_deletions or backup_count)
    min_backups_remaining = max(backup_count - max_deletions, 1)
    delete_oldest_backups_for_space(backup_folder, args.free_up, min_backups_remaining)
    delete_backups_older_than(backup_folder, args.delete_after, min_backups_remaining)
    print_backup_storage_stats(backup_folder)


def delete_before_backup(args: argparse.Namespace) -> None:
    """Delete old backups before running a backup process."""
    delete_old_backups(args)
    start_backup(args)


def argument_parser() -> argparse.ArgumentParser:
    """Create the parser for command line arguments."""
    user_input = argparse.ArgumentParser(
        add_help=False,
        formatter_class=argparse.RawTextHelpFormatter,
        allow_abbrev=False,
        description=format_text(
"""A backup utility that combines the best aspects of full and incremental backups.

Every time Vintage Backup runs, a new folder is created at the backup location
that contains copies of all of the files in the directory being backed up.
If a file in the directory being backed up is unchanged since the last
back up, a hard link to the same file in the previous backup is created.
This way, unchanged files do not take up more storage space in the backup
location, allowing for possible years of daily backups, all while having
each folder in the backup location contain a full backup.

Vintage Backup can also perform other operations besides backups. See the Actions section below for
more capabilities.

Technical notes:

- If a folder contains no files and none of its subfolders contain files, whether because there
were none or all files were filtered out, it will not appear in the backup.

- Symbolic links are not followed and are always copied as symbolic links. On Windows, symbolic
links cannot be created or copied without elevated privileges, so they will be missing from
backups if not run in administrator mode. Backups will be complete for all other files, so an
unprivileged user may user this program and use the logs to restore symbolic links after restoring a
backup.

- Windows junction points (soft links) are excluded by default. They may be added using a filter
file (see --filter below). In that case, all of the contents will be copied.

- If two files in the user's directory are hard-linked together, these files will be copied/linked
separately. The hard link is not preserved in the backup.

- If the user folder and the backup destination are on different drives or partitions with different
file systems (NTFS, ext4, APFS, etc.), hard links may not be created due to differences in how file
modification times are recorded. Using the --whole-file option may mitigate this, but backups will
take much more time."""))

    action_group = user_input.add_argument_group("Actions", format_text(
"""The default action when vintage backups is run is to create a new backup. If one of the following
options are chosen, then that action is performed instead."""))

    only_one_action_group = action_group.add_mutually_exclusive_group()

    only_one_action_group.add_argument("-h", "--help", action="store_true", help=format_help(
"""Show this help message and exit."""))

    only_one_action_group.add_argument("-r", "--recover", help=format_help(
"""Recover a file or folder from the backup. The user will be able
to pick which version to recover by choosing the backup date as
the source. If a file is being recovered, only backup dates where
the file was modified will be presented. If a folder is being
recovered, then all available backup dates will be options.
This option requires the --backup-folder option to specify which
backup location to search."""))

    only_one_action_group.add_argument(
        "--list",
        metavar="DIRECTORY",
        nargs="?",
        const=".",
        help=format_help(
"""Recover a file or folder in the directory specified by the argument by first choosing what to
recover from a list of everything that's ever been backed up. If there is no folder specified
after --list, then the current directory is used. The backup location argument --backup-folder
is required."""))

    only_one_action_group.add_argument(
        "--move-backup",
        metavar="NEW_BACKUP_LOCATION",
        help=format_help(
"""Move a backup set to a new location. The value of this argument is the new location. The
--backup-folder option is required to specify the current location of the backup set, and one
of --move-count, --move-age, or --move-since is required to specify how many of the most recent
backups to move. Moving each dated backup will take just as long as a normal backup to move since
the hard links to previous backups will be recreated to preserve the space savings, so some planning
is needed when deciding how many backups should be moved."""))

    only_one_action_group.add_argument("--verify", metavar="RESULT_DIR", help=format_help(
"""Verify the latest backup by comparing them against the original files. The result of the
comparison will be placed in the folder RESULT_DIR. The result is three files: a list of files that
match, a list of files that do not match, and a list of files that caused errors during the
comparison. The --backup-folder argument is required. If a filter file was used
to create the backup, then --filter should be supplied as well."""))

    only_one_action_group.add_argument("--restore", action="store_true", help=format_help(
"""This action restores the user's folder to a previous, backed up state. Any existing user files
that have the same name as one in the backup will be overwritten. The --backup-folder is required to
specify from where to restore. See the Restore Options section below for the other required
parameters."""))

    only_one_action_group.add_argument("--purge", help=format_help(
"""Delete a file or folder from all backups. The argument is the path to delete. This requires the
--backup-folder argument."""))

    only_one_action_group.add_argument(
        "--purge-list",
        metavar="DIRECTORY",
        nargs="?",
        const=".",
        help=format_help(
"""Purge a file or folder from all backups in the directory specified by the argument by first
choosing what to purge from a list of everything that's ever been backed up. If there is no folder
specified after --purge-list, then the current directory is used. If the file exists in the user's
folder, it is not deleted. The backup location argument --backup-folder is required."""))

    only_one_action_group.add_argument("--delete-only", action="store_true", help=format_help(
"""Delete old backups according to --free-up or --delete-after without running a backup first."""))

    common_group = user_input.add_argument_group("Options needed for all actions")

    common_group.add_argument("-b", "--backup-folder", help=format_help(
"""The destination of the backed up files. This folder will
contain a set of folders labeled by year, and each year's
folder will contain all of that year's backups."""))

    backup_group = user_input.add_argument_group("Options for backing up")

    backup_group.add_argument("-u", "--user-folder", help=format_help(
"""The directory to be backed up. The contents of this
folder and all subfolders will be backed up recursively."""))

    backup_group.add_argument("-f", "--filter", metavar="FILTER_FILE_NAME", help=format_help(
"""Filter the set of files that will be backed up. The value of this argument should be the name of
a text file that contains lines specifying what files to include or exclude.

Each line in the file consists of a symbol followed by a path. The symbol must be a minus (-),
plus (+), or hash (#). Lines with minus signs specify files and folders to exclude. Lines with plus
signs specify files and folders to include. Lines with hash signs are ignored. Prior to reading the
first line, everything in the user's folder is included. The path that follows may contain wildcard
characters like *, **, [], and ? to allow for matching multiple path names. If you want to match a
single name that contains wildcards, put brackets around them: What Is Life[?].pdf, for example.
Since leading and trailing whitespace is normally removed, use brackets around each leading/trailing
space character: - [ ][ ]has_two_leading_and_three_trailing_spaces.txt[ ][ ][ ]

Only files will be matched against each line in this file. If you want to include or exclude an
entire directory, the line must end with a "/**" or "\\**" to match all of its contents. The paths
may be absolute or relative. If a path is relative, it is relative to the user's folder.

All paths must reside within the directory tree of the --user-folder. For example, if backing up
C:\\Users\\Alice, the following filter file:

    # Ignore AppData except Firefox
    - AppData/**
    + AppData/Roaming/Mozilla/Firefox/**

will exclude everything in C:\\Users\\Alice\\AppData\\ except the
Roaming\\Mozilla\\Firefox subfolder. The order of the lines matters. If the - and + lines above
were reversed, the Firefox folder would be included and then excluded by the following - Appdata
line.

Because each line only matches to files, some glob patterns may not do what the user expects. Here
are some examples of such patterns:

    # Assume that dir1 is a folder in the user's --user-folder and dir2 is a folder inside dir1.

    # This line does nothing.
    - dir1

    # This line will exclude all files in dir1, but not folders. dir1/dir2 is still included.
    - dir1/*

    # This line will exclude dir1 and all of its contents.
    - dir1/**"""))

    backup_group.add_argument("-w", "--whole-file", action="store_true", help=format_help(
"""Examine the entire contents of a file to determine if it has
changed and needs to be copied to the new backup. Without this
option, only the file's size, type, and modification date are
checked for differences. Using this option will make backups
take considerably longer."""))

    add_no_option(backup_group, "whole-file")

    backup_group.add_argument("--free-up", metavar="SPACE", help=format_help(
"""After a successful backup, delete old backups until the amount of free space on the
backup destination is at least SPACE.

The argument should be a bare number or a number followed by letters that
indicate a unit in bytes. The number will be interpreted as a number
of bytes. Case does not matter, so all of the following specify
15 megabytes: 15MB, 15Mb, 15mB, 15mb, 15M, and 15m. Old backups
will be deleted until at least that much space is free.

This can be used at the same time as --delete-after.

The most recent backup will not be deleted."""))

    backup_group.add_argument("--delete-after", metavar="TIME", help=format_help(
"""After a successful backup, delete backups if they are older than the time span in the argument.
The format of the argument is Nt, where N is a whole number and t is a single letter: d for days, w
for weeks, m for calendar months, or y for calendar years.

This can be used at the same time as --free-up.

The most recent backup will not be deleted."""))

    backup_group.add_argument("--max-deletions", help=format_help(
"""Specify the maximum number of deletions per program run."""))

    backup_group.add_argument("--delete-first", action="store_true", help=format_help(
"""Delete old backups (according to --free-up, --delete-after, and --max-deletions) to make room
prior to starting a new backup.

The most recent backup will never be deleted."""))

    add_no_option(backup_group, "delete-first")

    backup_group.add_argument("--force-copy", action="store_true", help=format_help(
"""Copy all files instead of linking to files previous backups. The
new backup will contain new copies of all of the user's files,
so the backup location will require much more space than a normal
backup."""))

    add_no_option(backup_group, "force-copy")

    link_copy_probability_group = backup_group.add_mutually_exclusive_group()

    link_copy_probability_group.add_argument("--hard-link-count", help=format_help(
"""Specify the average number of hard links Vintage Backup should create for an unchanged file
before copying it again. The argument HARD_LINK_COUNT should be an integer. If specified, every
unchanged file will be copied with a probability of 1/(HARD_LINK_COUNT + 1)."""))

    link_copy_probability_group.add_argument("--copy-probability", help=format_help(
"""Specify the probability that an unchanged file will be copied instead of hard-linked during a
backup. The probability can be expressed as a decimal (0.1) or as a percent (10%%). This is an
alternate to --hard-link-count and cannot be used together with it."""))

    move_group = user_input.add_argument_group("Move backup options", format_text(
"""Use exactly one of these options to specify which backups to move when using --move-backup."""))

    only_one_move_group = move_group.add_mutually_exclusive_group()

    only_one_move_group.add_argument("--move-count", help=format_help(
"""Specify the number of the most recent backups to move or "all" if every backup should be moved
to the new location."""))

    only_one_move_group.add_argument("--move-age", help=format_help(
"""Specify the maximum age of backups to move. See --delete-after for the time span format to use.
"""))

    only_one_move_group.add_argument("--move-since", help=format_help(
"""Move all backups made on or after the specified date (YYYY-MM-DD)."""))

    restore_group = user_input.add_argument_group("Restore Options", format_help(
"""Exactly one of each of the following option pairs(--last-backup/--choose-backup and
--delete-extra/--keep-extra) is required when restoring a backup. The --destination option is
optional."""))

    choose_restore_backup_group = restore_group.add_mutually_exclusive_group()

    choose_restore_backup_group.add_argument(
        "--last-backup",
        action="store_true",
        help=format_help("""Restore from the most recent backup."""))

    choose_restore_backup_group.add_argument(
        "--choose-backup",
        action="store_true",
        help=format_help("""Choose which backup to restore from a list."""))

    restore_preservation_group = restore_group.add_mutually_exclusive_group()

    restore_preservation_group.add_argument(
        "--delete-extra",
        action="store_true",
        help=format_help("""Delete any extra files that are not in the backup."""))

    restore_preservation_group.add_argument(
        "--keep-extra",
        action="store_true",
        help=format_help("""Preserve any extra files that are not in the backup."""))

    restore_group.add_argument("--destination", help=format_help(
"""Specify a different destination for the backup restoration. Either this or
the --user-folder option is required when recovering from a backup."""))

    other_group = user_input.add_argument_group("Other options")

    other_group.add_argument("-c", "--config", metavar="FILE_NAME", help=format_help(
r"""Read options from a configuration file instead of command-line arguments. The format
of the file should be one option per line with a colon separating the parameter name
and value. The parameter names have the same names as the double-dashed command line options
(i.e., "user-folder", not "u"). If a parameter does not take a value, like "whole-file",
leave the value blank. Any line starting with a # will be ignored. As an example:

    # Ignored comment
    user-folder: C:\Users\Alice\
    backup-folder: E:\Backups
    delete-on-error:

The parameter names may also be spelled with spaces instead of the dashes and with mixed case:

    # Ignored comment
    User Folder: C:\Users\Alice\
    Backup Folder: E:\Backups
    Delete on error:

Values like file and folder names may contain any characters--no escaping or quoting necessary.
Whitespace at the beginning and end of the values will be trimmed off. If a file or folder name
begins or ends with spaces, surrounding the name with double quotes will preserve this space.

    User Folder: "/home/bob/folder that ends with a space "

If a file or folder name is already quoted--that is, starts and ends with double quotes--then
another pair of quotes will preserve these quotes. If the filter file is name
"the alleged file.txt" with quotes in the name, then the configuration file line should look like
this:

    filter file: ""the alleged file.txt""

If both --config and other command line options are used and they conflict, then the command
line options override the config file options.

A final note: recursive configuration files are not supported. Using the parameter "config" inside
a configuration file will cause the program to quit with an error."""))

    other_group.add_argument("--debug", action="store_true", help=format_help(
        """Log information on all actions during a program run."""))

    add_no_option(other_group, "debug")

    default_log_file_name = Path.home()/"vintagebackup.log"
    other_group.add_argument(
        "-l", "--log",
        default=str(default_log_file_name),
        help=format_help(
f"""Where to log the activity of this program. The default is
{default_log_file_name.name} in the user's home folder. If no
log file is desired, use the file name {os.devnull}."""))

    # The following arguments are only used for testing.

    # Bypass keyboard input when testing functions that ask for a choice from a menu.
    user_input.add_argument("--choice", help=argparse.SUPPRESS)

    # Allow for backups to be created more quickly by providing a timestamp instead of using
    # datetime.datetime.now().
    user_input.add_argument("--timestamp", help=argparse.SUPPRESS)

    # Skip confirmation prompt for backup restorations.
    user_input.add_argument("--skip-prompt", action="store_true", help=argparse.SUPPRESS)

    # Give user input that causes errors.
    user_input.add_argument("--bad-input", action="store_true", help=argparse.SUPPRESS)

    return user_input


def parse_command_line(argv: list[str]) -> argparse.Namespace:
    """Parse the command line options and incorporate configuration file options if needed."""
    if argv and argv[0] == sys.argv[0]:
        argv = argv[1:]

    command_line_options = argv or ["--help"]
    user_input = argument_parser()
    command_line_args = user_input.parse_args(command_line_options)
    if command_line_args.config:
        file_options = read_configuation_file(command_line_args.config)
        return user_input.parse_args(file_options + command_line_options)
    else:
        return command_line_args


def print_usage(destination: io.TextIOBase | None = None) -> None:
    """Print short instructions for the command line options."""
    argument_parser().print_usage(destination)


def print_help(destination: io.TextIOBase | None = None) -> None:
    """Print full manual for Vintage Backup."""
    argument_parser().print_help(destination)


def main(argv: list[str]) -> int:
    """
    Start the main program.

    :param argv: A list of command line arguments as from sys.argv
    """
    try:
        args = parse_command_line(argv)
        if args.help:
            print_help()
            return 0

        setup_log_file(logger, args.log)
        logger.setLevel(logging.DEBUG if toggle_is_set(args, "debug") else logging.INFO)
        logger.debug(args)

        action = (
            start_recovery_from_backup if args.recover
            else choose_recovery_target_from_backups if args.list
            else start_move_backups if args.move_backup
            else start_verify_backup if args.verify
            else start_backup_restore if args.restore
            else start_backup_purge if args.purge
            else choose_purge_target_from_backups if args.purge_list
            else delete_old_backups if args.delete_only
            else delete_before_backup if toggle_is_set(args, "delete_first")
            else start_backup)
        action(args)
        return 0
    except CommandLineError as error:
        if __name__ == "__main__":
            print_usage()
        logger.error(error)
    except Exception:
        logger.exception("The program ended unexpectedly with an error:")

    return 1


if __name__ == "__main__":
    try:
        logger.addHandler(logging.StreamHandler(sys.stdout))
        sys.exit(main(sys.argv))
    except KeyboardInterrupt:
        sys.exit(1)<|MERGE_RESOLUTION|>--- conflicted
+++ resolved
@@ -780,18 +780,13 @@
     return backup_choices[choose_from_menu(menu_choices, "Backup to restore")]
 
 
-<<<<<<< HEAD
-def delete_directory_tree(backup_path: Path, *, ignore_errors: bool = False) -> None:
+def delete_directory_tree(directory: Path, *, ignore_errors: bool = False) -> None:
     """
     Delete a single backup.
 
     If ignore_errors is True, skip files and folders that cannot be deleted and continue deleting
     the rest of the directory's contents. Otherwise, the function will raise an exception.
     """
-=======
-def delete_directory_tree(directory: Path) -> None:
-    """Delete a single backup."""
->>>>>>> e6787499
 
     def remove_readonly(func: Callable[..., Any], path: str, _: Any) -> None:
         """
