--- conflicted
+++ resolved
@@ -1444,7 +1444,6 @@
     """Parse command line options to purge file or folder from all backups."""
     backup_folder = get_existing_path(args.backup_folder, "backup folder")
     purge_target = Path(args.purge).resolve()
-<<<<<<< HEAD
     purge_path(purge_target, backup_folder, confirmation_reponse, args.choice)
 
 
@@ -1452,51 +1451,17 @@
                backup_folder: Path,
                confirmation_reponse: str | None,
                arg_choice: str | None) -> None:
-    """Delete all occurences of a path from all backups."""
-    try:
-        user_folder = backup_source(backup_folder)
-    except FileNotFoundError:
-        raise CommandLineError(
-            f"There do not seem to be any backups stored in {backup_folder}.") from None
-
-    try:
-        relative_purge_target = purge_target.relative_to(user_folder)
-    except ValueError:
-        raise CommandLineError("The purge target is not contained within the backed up "
-                               f"folder {user_folder}") from None
-
-    paths_to_delete: list[Path] = [backup_purge_target for backup_purge_target
-                                   in (backup/relative_purge_target
-                                       for backup in all_backups(backup_folder))
-                                   if backup_purge_target.exists(follow_symlinks=False)]
-
-=======
+    """Purge a file/folder by deleting it from all backups."""
     relative_purge_target = path_relative_to_backups(purge_target, backup_folder)
 
     potential_deletions = (backup/relative_purge_target for backup in all_backups(backup_folder))
     paths_to_delete = list(filter(lambda p: p.exists(follow_symlinks=False), potential_deletions))
->>>>>>> 5e1e6e71
     if not paths_to_delete:
         logger.info(f"Could not find any backed up copies of {purge_target}")
         return
 
     path_type_counts = Counter(map(classify_path, paths_to_delete))
-<<<<<<< HEAD
-    if len(path_type_counts) == 1:
-        types_to_delete = [classify_path(paths_to_delete[0])]
-    else:
-        menu_choices = [f"{path_type}s ({count} items)"
-                        for path_type, count in path_type_counts.items()]
-        all_choice = f"All ({len(paths_to_delete)} items)"
-        menu_choices.append(all_choice)
-        prompt = "Multiple types of paths were found. Which one should be deleted?\nChoice"
-        choice = choose_from_menu(menu_choices, prompt) if arg_choice is None else int(arg_choice)
-        type_choices = list(path_type_counts.keys())
-        types_to_delete = (type_choices if menu_choices[choice] == all_choice
-                           else [type_choices[choice]])
-=======
-    types_to_delete = choose_types_to_delete(paths_to_delete, path_type_counts, args.choice)
->>>>>>> 5e1e6e71
+    types_to_delete = choose_types_to_delete(paths_to_delete, path_type_counts, arg_choice)
 
     type_choice_data = [(path_type_counts[path_type], path_type) for path_type in types_to_delete]
     type_list = [f"{plural_noun(count, path_type)}" for count, path_type in type_choice_data]
