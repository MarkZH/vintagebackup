# Vintage Backup

Vintage Backup is a backup utility that uses hard links to unchanged (vintage) files to create full backups with the storage savings of incremental backups.
It is written in Python and requires Python 3.11 or later to be installed to run.

Why "Vintage" Backup?
When something old is still of good quality--whether cars, wines, books, or art--they are brought forward into the present instead of being replaced with something new.
These are vintage items.
When a backup of a file is still good--the original file hasn't changed since the last backup--it is brought forward to the newest backup instead of being replaced with a new copy.
These are vintage files.

The program can be run from the command line or automatically with tools like Linux cron or Windows Task Scheduler.
To start the program to back up, for example, Alice's Windows 10 home directory to a folder named `backups` on an external hard drive connected as drive E, the following command could be used:
```
python vintagebackup.py -u "C:\Users\Alice" -b "E:\backups"
```
Every time this program is run with the same options, a new dated backup folder will be created. For example, the above command would create a new backup folder that might look like this:
```
E:\backups\2023\2023-09-02 17-25-33 (Windows 10)
```
Unchanged files will be linked to earlier backups so they don't take up more space, while new or changed files will be copied to the backup.
This can result in years of daily backups fitting on a single external drive with every backup folder containing every backed up file, making restoring these files as easy as drag-and-drop.

<<<<<<< HEAD
Running `python vintagebackup.py -h` displays the help message with more options:
```
usage: vintagebackup.py [-h] [-u USER_FOLDER] [-b BACKUP_FOLDER] [-e EXCLUDE] [-w]
                        [--delete-on-error] [-r RECOVER] [--debug] [-l LOG]

A backup utility that combines the best aspects of full and incremental backups.

options:
  -h, --help            Show this help message and exit.
  -u USER_FOLDER, --user-folder USER_FOLDER
                        The directory to be backed up. The contents of this folder and
                        all subfolders will be backed up recursively.
  -b BACKUP_FOLDER, --backup-folder BACKUP_FOLDER
                        The destination of the backed up files. This folder will contain
                        a set of folders labeled by year, and each year's folder will
                        contain all of that year's backups.
  -e EXCLUDE, --exclude EXCLUDE
                        The path of a text file containing a list of files and folders
                        to exclude from backups. Each line in the file should contain
                        one exclusion. Wildcard characters like * and ? are allowed.
  -i INCLUDE, --include INCLUDE
                        The path of a text file containing a list of files and folders
                        to include in the backups. The entries in this text file
                        override the exclusions from the --exclude argument. Each line
                        should contain one file or directory to include. Wildcard
                        characters like * and ? are allowed. The paths should either
                        be absolute paths or paths relative to the directory being
                        backed up (from the -u option). Included paths must be
                        contained within the directory being backed up.
  -w, --whole-file      Examine the entire contents of a file to determine if it has
                        changed and needs to be copied to the new backup. Without this
                        option, only the file's size, type, and modification date are
                        checked for differences. Using this option will make backups
                        take considerably longer.
  --delete-on-error     If an error causes a backup to fail to complete, delete that
                        backup. If this option does not appear, then the incomplete
                        backup is left in place. Users may want to use this option so
                        that files that were not part of the failed backup do not get
                        copied anew during the next backup. NOTE: Individual files not
                        being copied or linked (e.g., for lack of permission) are not
                        errors, and will only be noted in the log.
  -r RECOVER, --recover RECOVER
                        Recover a file from the backup. The user will be able to pick
                        which version of the file to recover by choosing from dates
                        where the backup has a new copy the file due to the file being
                        modified. This option requires the -b option to specify which
                        backup location to search.
  --debug               Log information on all action of a backup.
  -l LOG, --log LOG     Where to log the activity of this program. A file of the same
                        name will be written to the backup folder. The default is
                        vintagebackup.log in the user's home folder.

Every time Vintage Backup runs, a new folder is created at the backup location that
contains copies of all of the files in the directory being backed up. If a file in the
directory being backed up is unchanged since the last back up, a hard link to the same
file in the previous backup is created. This way, unchanged files do not take up more
storage space in the backup location, allowing for possible years of daily backups, all
while having each folder in the backup location contain a full backup.
```
=======
Running `python vintagebackup.py -h` displays details about more options.
>>>>>>> 155ea725
<|MERGE_RESOLUTION|>--- conflicted
+++ resolved
@@ -21,66 +21,4 @@
 Unchanged files will be linked to earlier backups so they don't take up more space, while new or changed files will be copied to the backup.
 This can result in years of daily backups fitting on a single external drive with every backup folder containing every backed up file, making restoring these files as easy as drag-and-drop.
 
-<<<<<<< HEAD
-Running `python vintagebackup.py -h` displays the help message with more options:
-```
-usage: vintagebackup.py [-h] [-u USER_FOLDER] [-b BACKUP_FOLDER] [-e EXCLUDE] [-w]
-                        [--delete-on-error] [-r RECOVER] [--debug] [-l LOG]
-
-A backup utility that combines the best aspects of full and incremental backups.
-
-options:
-  -h, --help            Show this help message and exit.
-  -u USER_FOLDER, --user-folder USER_FOLDER
-                        The directory to be backed up. The contents of this folder and
-                        all subfolders will be backed up recursively.
-  -b BACKUP_FOLDER, --backup-folder BACKUP_FOLDER
-                        The destination of the backed up files. This folder will contain
-                        a set of folders labeled by year, and each year's folder will
-                        contain all of that year's backups.
-  -e EXCLUDE, --exclude EXCLUDE
-                        The path of a text file containing a list of files and folders
-                        to exclude from backups. Each line in the file should contain
-                        one exclusion. Wildcard characters like * and ? are allowed.
-  -i INCLUDE, --include INCLUDE
-                        The path of a text file containing a list of files and folders
-                        to include in the backups. The entries in this text file
-                        override the exclusions from the --exclude argument. Each line
-                        should contain one file or directory to include. Wildcard
-                        characters like * and ? are allowed. The paths should either
-                        be absolute paths or paths relative to the directory being
-                        backed up (from the -u option). Included paths must be
-                        contained within the directory being backed up.
-  -w, --whole-file      Examine the entire contents of a file to determine if it has
-                        changed and needs to be copied to the new backup. Without this
-                        option, only the file's size, type, and modification date are
-                        checked for differences. Using this option will make backups
-                        take considerably longer.
-  --delete-on-error     If an error causes a backup to fail to complete, delete that
-                        backup. If this option does not appear, then the incomplete
-                        backup is left in place. Users may want to use this option so
-                        that files that were not part of the failed backup do not get
-                        copied anew during the next backup. NOTE: Individual files not
-                        being copied or linked (e.g., for lack of permission) are not
-                        errors, and will only be noted in the log.
-  -r RECOVER, --recover RECOVER
-                        Recover a file from the backup. The user will be able to pick
-                        which version of the file to recover by choosing from dates
-                        where the backup has a new copy the file due to the file being
-                        modified. This option requires the -b option to specify which
-                        backup location to search.
-  --debug               Log information on all action of a backup.
-  -l LOG, --log LOG     Where to log the activity of this program. A file of the same
-                        name will be written to the backup folder. The default is
-                        vintagebackup.log in the user's home folder.
-
-Every time Vintage Backup runs, a new folder is created at the backup location that
-contains copies of all of the files in the directory being backed up. If a file in the
-directory being backed up is unchanged since the last back up, a hard link to the same
-file in the previous backup is created. This way, unchanged files do not take up more
-storage space in the backup location, allowing for possible years of daily backups, all
-while having each folder in the backup location contain a full backup.
-```
-=======
-Running `python vintagebackup.py -h` displays details about more options.
->>>>>>> 155ea725
+Running `python vintagebackup.py -h` displays details about more options.