"""Functions for deleting old backups."""

import logging
import shutil
import argparse
import datetime
from collections.abc import Callable
from pathlib import Path

<<<<<<< HEAD
import lib.backup as lib_backup
from lib.backup_utilities import all_backups, backup_datetime
=======
from lib.backup import backup_datetime, all_backups, print_backup_storage_stats, start_backup
>>>>>>> 35bc3a8e
from lib.datetime_calculations import parse_time_span_to_timepoint
from lib.exceptions import CommandLineError
from lib.filesystem import byte_units, delete_directory_tree, get_existing_path, parse_storage_space
from lib.verification import start_checksum

logger = logging.getLogger()


def delete_oldest_backups_for_space(
        backup_location: Path,
        space_requirement: str | None,
        min_backups_remaining: int = 1) -> None:
    """
    Delete backups--starting with the oldest--until enough space is free on the backup destination.

    The most recent backup will never be deleted.

    :param backup_location: The folder containing all backups
    :param space_requirement: How much space should be free after deleting backups. This is
    expressed in bytes with a unit ("MB", etc.) or as a percentage ("%") of the total storage space.
    :param min_backups_remaining: The minimum number of backups remaining after deletions. The most
    recent backup will never be deleted, so the minimum meaningful value is one.
    """
    if not space_requirement:
        return

    total_storage = shutil.disk_usage(backup_location).total
    free_storage_required = parse_storage_space(space_requirement)

    if free_storage_required > total_storage:
        raise CommandLineError(
            f"Cannot free more storage ({byte_units(free_storage_required)})"
            f" than exists at {backup_location} ({byte_units(total_storage)})")

    current_free_space = shutil.disk_usage(backup_location).free
    first_deletion_message = (
        "Deleting old backups to free up "
        f"{byte_units(free_storage_required)}"
        f" ({byte_units(current_free_space)} currently free).")

    def stop(backup: Path) -> bool:
        return shutil.disk_usage(backup).free > free_storage_required

    delete_backups(backup_location, min_backups_remaining, first_deletion_message, stop)


def delete_backups_older_than(
        backup_folder: Path,
        time_span: str | None,
        min_backups_remaining: int = 1) -> None:
    """
    Delete backups older than a given timespan.

    :param backup_folder: The folder containing all backups
    :param time_span: The maximum age of a backup to not be deleted. See
    parse_time_span_to_timepoint() for how the string is formatted.
    :param min_backups_remaining: The minimum number of backups remaining after deletions. The most
    recent backup will never be deleted, so the minimum meaningful value is one.
    """
    if not time_span:
        return

    timestamp_to_keep = parse_time_span_to_timepoint(time_span)
    first_deletion_message = (
        f"Deleting backups prior to {timestamp_to_keep.strftime('%Y-%m-%d %H:%M:%S')}.")

    def stop(backup: Path) -> bool:
        return backup_datetime(backup) >= timestamp_to_keep

    delete_backups(backup_folder, min_backups_remaining, first_deletion_message, stop)


def delete_single_backup(backup: Path) -> None:
    """Delete a backup and, if it is the last in a year, the year folder that contains it."""
    delete_directory_tree(backup, ignore_errors=True)
    try:
        year_folder = backup.parent
        year_folder.rmdir()
        logger.info("Deleted empty year folder %s", year_folder)
    except OSError:
        pass

    logger.info("Free space: %s", byte_units(shutil.disk_usage(backup.parent.parent).free))


def delete_backups(
        backup_folder: Path,
        min_backups_remaining: int,
        first_deletion_message: str,
        stop_deletion_condition: Callable[[Path], bool]) -> None:
    """
    Delete backups until a condition is met.

    :param backup_folder: The base folder containing all backups.
    :param min_backups_remaining: The minimum number of backups that should remain after deletions.
    Defaults to 1 if value is less than 1 (at least one backup will always remain).
    :param first_deletion_message: A message to print/log prior to the first deletion if any
    deletions will take place.
    :param stop_deletion_condition: A function that, if it returns True, stops deletions.
    """
    min_backups_remaining = max(1, min_backups_remaining)

    backups_to_delete = all_backups(backup_folder)[:-min_backups_remaining]
    for deletion_count, backup in enumerate(backups_to_delete, 1):
        if stop_deletion_condition(backup):
            break

        if deletion_count == 1:
            logger.info("")
            logger.info(first_deletion_message)

        logger.info("Deleting oldest backup: %s", backup)
        delete_single_backup(backup)

    remaining_backups = all_backups(backup_folder)
    oldest_backup = remaining_backups[0]
    if not stop_deletion_condition(oldest_backup):
        if len(remaining_backups) == 1:
            logger.warning("Stopped backup deletions to preserve most recent backup.")
        else:
            logger.info("Stopped after reaching maximum number of deletions.")


def delete_too_frequent_backups(
        backup_folder: Path,
        args: argparse.Namespace,
        min_backups_remaining: int) -> None:
    """
    Delete backups according to retention arguments.

    This function deletes backups so that only weekly, monthly, and yearly backups are left.
    """
    check_time_span_parameters(args)

    min_backups_remaining = max(1, min_backups_remaining)
    max_deletions = len(all_backups(backup_folder)) - min_backups_remaining
    deletion_count = 0
    now = datetime.datetime.now()

    def old_enough(date_cutoff: datetime.datetime) -> Callable[[Path], bool]:
        return lambda backup: backup_datetime(backup) < date_cutoff

    for period, period_word, time_span_str in (
            ("7d", "weekly", args.keep_weekly_after),
            ("1m", "monthly", args.keep_monthly_after),
            ("1y", "yearly", args.keep_yearly_after)):

        if time_span_str is None:
            continue

<<<<<<< HEAD
        backups = all_backups(backup_folder)
        date_cutoff = parse_time_span_to_timepoint(time_span_str, now)
        backups = list(filter(old_enough(date_cutoff), backups))
=======
        date_cutoff = parse_time_span_to_timepoint(time_span_str, now)
        backups = list(filter(old_enough(date_cutoff), all_backups(backup_folder)))
>>>>>>> 35bc3a8e
        while len(backups) > 1:
            if deletion_count >= max_deletions:
                return
            standard = backups[0]
            next_backup = backups[1]
            next_timestamp = backup_datetime(next_backup)
            earliest_standard_timestamp = parse_time_span_to_timepoint(period, next_timestamp)
            if backup_datetime(standard).date() > earliest_standard_timestamp.date():
                logger.info("Deleting backup (%s) %s", period_word, next_backup)
                deletion_count += 1
                delete_single_backup(next_backup)
                backups.remove(next_backup)
            else:
                backups.remove(standard)


def check_time_span_parameters(args: argparse.Namespace) -> None:
    """Make sure less frequent backup retention time spans are longer than more frequent ones."""
    last_date_cutoff: datetime.datetime | None = None
    last_period_word = ""
    last_time_span_str = ""
    now = datetime.datetime.now()
    for period_word, time_span_str in (
        ("weekly", args.keep_weekly_after),
        ("monthly", args.keep_monthly_after),
        ("yearly", args.keep_yearly_after)):
        if time_span_str is None:
            continue

        date_cutoff = parse_time_span_to_timepoint(time_span_str, now)
        if last_date_cutoff and date_cutoff >= last_date_cutoff:
            raise CommandLineError(
                f"The {period_word} time span ({time_span_str}) is not longer than "
                f"the {last_period_word} time span ({last_time_span_str}). "
                "Less frequent backup specs must have longer time spans.")

        last_date_cutoff = date_cutoff
        last_period_word = period_word
        last_time_span_str = time_span_str


def delete_old_backups(args: argparse.Namespace) -> None:
    """Delete the oldest backups by various criteria in the command line options."""
    backup_folder = get_existing_path(args.backup_folder, "backup folder")
    backup_count = len(all_backups(backup_folder))
    max_deletions = int(args.max_deletions or backup_count)
    min_backups_remaining = max(backup_count - max_deletions, 1)
    delete_too_frequent_backups(backup_folder, args, min_backups_remaining)
    delete_oldest_backups_for_space(backup_folder, args.free_up, min_backups_remaining)
    delete_backups_older_than(backup_folder, args.delete_after, min_backups_remaining)
    print_backup_storage_stats(backup_folder)


def delete_before_backup(args: argparse.Namespace) -> None:
    """Delete old backups before running a backup process."""
    delete_old_backups(args)
<<<<<<< HEAD
    lib_backup.start_backup(args)
    start_checksum(args)
=======
    start_backup(args)
>>>>>>> 35bc3a8e
<|MERGE_RESOLUTION|>--- conflicted
+++ resolved
@@ -7,12 +7,8 @@
 from collections.abc import Callable
 from pathlib import Path
 
-<<<<<<< HEAD
-import lib.backup as lib_backup
 from lib.backup_utilities import all_backups, backup_datetime
-=======
-from lib.backup import backup_datetime, all_backups, print_backup_storage_stats, start_backup
->>>>>>> 35bc3a8e
+from lib.backup import print_backup_storage_stats, start_backup
 from lib.datetime_calculations import parse_time_span_to_timepoint
 from lib.exceptions import CommandLineError
 from lib.filesystem import byte_units, delete_directory_tree, get_existing_path, parse_storage_space
@@ -163,14 +159,8 @@
         if time_span_str is None:
             continue
 
-<<<<<<< HEAD
-        backups = all_backups(backup_folder)
-        date_cutoff = parse_time_span_to_timepoint(time_span_str, now)
-        backups = list(filter(old_enough(date_cutoff), backups))
-=======
         date_cutoff = parse_time_span_to_timepoint(time_span_str, now)
         backups = list(filter(old_enough(date_cutoff), all_backups(backup_folder)))
->>>>>>> 35bc3a8e
         while len(backups) > 1:
             if deletion_count >= max_deletions:
                 return
@@ -227,9 +217,5 @@
 def delete_before_backup(args: argparse.Namespace) -> None:
     """Delete old backups before running a backup process."""
     delete_old_backups(args)
-<<<<<<< HEAD
-    lib_backup.start_backup(args)
-    start_checksum(args)
-=======
     start_backup(args)
->>>>>>> 35bc3a8e
+    start_checksum(args)